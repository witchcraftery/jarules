<template>
  <div id="app-container">
    <div v-if="globalError.active" class="global-error-banner">
      <div class="error-content">
        <p><strong>Error:</strong> {{ globalError.message }}</p>
        <pre v-if="globalError.details" class="error-details">{{ globalError.details }}</pre>
      </div>
      <div class="error-actions">
        <button v-if="globalError.details" @click="copyErrorDetails" class="action-button">Copy Details</button>
        <button @click="dismissGlobalError" class="action-button dismiss-button">Dismiss</button>
      </div>
    </div>

    <h1>{{ message }}</h1>

    <div class="versions">
      <p>Electron: <span id="electron-version">{{ versions.electron }}</span></p>
      <p>Node: <span id="node-version">{{ versions.node }}</span></p>
      <p>Chrome: <span id="chrome-version">{{ versions.chrome }}</span></p>
    </div>

    <div class="top-panel">
      <div class="model-info">
        <h2>LLM Management</h2>
        <div v-if="activeModelDetails">
          <p><strong>Active Model:</strong> {{ activeModelDetails.name }}</p>
          <p>(ID: {{ activeModelDetails.id }}, Provider: {{ activeModelDetails.provider }})</p>
          <p><em>{{ activeModelDetails.description }}</em></p>
        </div>
        <p v-else-if="activeModelId"><strong>Active Model ID:</strong> {{ activeModelId }} (Details loading or not found)</p>
        <p v-else><strong>Active Model:</strong> {{ 'None selected or loading...' }}</p>

        <div class="model-selection">
          <h3>Available Models:</h3>
          <p v-if="isLoadingModels" class="loading-text">Loading available models...</p>
          <ul v-if="!isLoadingModels && availableModels.length > 0 && availableModels[0].id !== 'error' && availableModels[0].id !== 'empty' && availableModels[0].id !== 'ipc_error'">
            <li v-for="model in availableModels" :key="model.id">
              <strong>{{ model.name }}</strong> (ID: {{ model.id }})
              <button @click="selectModel(model.id)" :disabled="model.id === activeModelId || isStreaming">
                Set Active
              </button>
              <p><em>Provider: {{ model.provider }}</em></p>
              <p><em>{{ model.description }}</em></p>
            </li>
          </ul>
          <p v-else-if="!isLoadingModels && availableModels.length > 0 && (availableModels[0].id === 'error' || availableModels[0].id === 'empty' || availableModels[0].id === 'ipc_error')">{{ availableModels[0].name }}: {{ availableModels[0].description }}</p>
          <p v-else-if="!isLoadingModels">No models available or could not load.</p>
        </div>
        <p v-if="setModelMessage" class="feedback-message">{{ setModelMessage }}</p>
      </div>

      <div class="controls-group"> <!-- New wrapper for history and diagnostics toggle -->
        <div class="history-controls">
          <h3>Chat History</h3>
          <button @click="handleClearHistory" :disabled="isStreaming || isLoadingClearHistory || chatMessages.length === 0">
            {{ isLoadingClearHistory ? 'Clearing...' : 'Clear Chat History' }}
          </button>
          <p v-if="historyStatusMessage" class="feedback-message">{{ historyStatusMessage }}</p>
        </div>

        <div class="diagnostics-toggle-container">
          <h3>Diagnostics</h3>
          <button @click="toggleDiagnosticsPanel" class="toggle-diagnostics-button">
            {{ showDiagnosticsPanel ? 'Hide' : 'Show' }} Diagnostics
          </button>
        </div>
      </div>
    </div> <!-- End of top-panel -->

    <!-- Chat Messages Display Area -->
    <p v-if="isLoadingHistory && chatMessages.length === 0" class="loading-history-text">Loading chat history...</p>
    <MessageDisplay :messages="chatMessages" />

    <!-- Prompt Input Area -->
    <div class="chat-controls-container"> <!-- New wrapper for input and stop button -->
      <ChatInput @send-prompt="handleSendPrompt" :is-streaming="isStreaming" />
      <button
        v-if="isStreaming"
        @click="stopGenerationHandler"
        class="stop-generation-button">
        Stop Generating
      </button>
    </div>

    <!-- Configuration Display Area -->
    <div class="config-area">
      <ConfigurationDisplay />
    </div>

    <div class="parallel-task-section">
      <h2>Parallel Task Management</h2>

      <div v-if="!showParallelProcessingUI">
        <TaskDefinitionInput @submit-task="handleTaskSubmitted" />

        <div v-if="currentTaskDescription">
          <h3>Task to be Processed:</h3>
          <p>{{ currentTaskDescription }}</p>
          <SubAgentSelector @confirm-agent-selection="handleAgentsSelected" />
        </div>

        <button
          v-if="currentTaskDescription && selectedAgentsForTask.length > 0"
          @click="startParallelTask"
          class="start-parallel-task-button">
          Start Parallel Task with Selected Agents
        </button>
      </div>

      <div v-if="showParallelProcessingUI && activeParallelRun">
        <ParallelTaskDisplay
          :active-parallel-run="activeParallelRun"
          @view-full-result="handleViewFullResult"
          @finalize-version-selection="handleFinalizeSelection"
          @retry-agent-task="handleRetryTask"
        />
        <button @click="resetParallelTaskUI" class="reset-parallel-ui-button">
          Define New Parallel Task
        </button>
        <button @click="cancelCurrentParallelRun" class="cancel-parallel-run-button">Cancel Entire Run</button>
      </div>
    </div>
<<<<<<< HEAD

    <!-- ... after existing content like parallel-task-section or config-area ... -->
    <div v-if="showDiagnosticsPanel" class="diagnostics-section-wrapper">
      <DiagnosticsPanel />
    </div>
=======
>>>>>>> 3d25631d
  </div>
</template>

<script setup>
import { ref, onMounted, onBeforeUnmount, computed, nextTick } from 'vue';
import MessageDisplay from './components/MessageDisplay.vue';
import ChatInput from './components/ChatInput.vue';
import ConfigurationDisplay from './components/ConfigurationDisplay.vue'; // Added import
import TaskDefinitionInput from './components/TaskDefinitionInput.vue';
import SubAgentSelector from './components/SubAgentSelector.vue';
import ParallelTaskDisplay from './components/ParallelTaskDisplay.vue';
<<<<<<< HEAD
import DiagnosticsPanel from './components/DiagnosticsPanel.vue';
=======
>>>>>>> 3d25631d

const message = ref('Hello from JaRules (Electron + Vue.js + Vite!)');
const versions = ref({ electron: '', node: '', chrome: '' });

const activeModelId = ref(null);
const availableModels = ref([]);
const setModelMessage = ref('');
const historyStatusMessage = ref('');
const globalError = ref({ message: '', details: '', active: false });

const isLoadingModels = ref(false);
const isLoadingHistory = ref(false);
const isLoadingClearHistory = ref(false);
// const isLoadingActiveModel = ref(false); // Optional, fetchActiveModel is usually very fast

// For Parallel Task Management
const currentTaskDescription = ref('');
const selectedAgentsForTask = ref([]); // Array of agent objects
const activeParallelRun = ref(null); // Will hold data for ParallelTaskDisplay
// Example: { runId: 'run-xyz', taskDescription: '...', agents: [ {id: '...', name: '...', status: 'Pending'} ] }
const showParallelProcessingUI = ref(false); // To toggle visibility of the parallel processing section
<<<<<<< HEAD
const showDiagnosticsPanel = ref(false); // Initially hidden
=======
>>>>>>> 3d25631d


// Computed property to get the full details of the active model
const activeModelDetails = computed(() => {
  if (!activeModelId.value || !availableModels.value || availableModels.value.length === 0) {
    return null;
  }
  return availableModels.value.find(model => model.id === activeModelId.value);
});

// For chat interaction
const chatMessages = ref([]);
const isStreaming = ref(false);
const currentAssistantMessageId = ref(null);

// Global Error Handling
function setGlobalError(message, details = '') {
  globalError.value = { message, details: String(details), active: true };
  console.error("Global Error Set:", message, details); // Log to console as well
}
function dismissGlobalError() {
  globalError.value.active = false;
}
async function copyErrorDetails() {
  if (!globalError.value.details) return;
  try {
    await navigator.clipboard.writeText(String(globalError.value.details));
    alert('Error details copied to clipboard!');
  } catch (err) {
    console.error('Failed to copy error details:', err);
    alert('Failed to copy error details. See console.');
    setGlobalError("Failed to copy to clipboard.", "Please copy details manually from the console if needed.");
  }
}


async function fetchActiveModel() {
  // if (isLoadingActiveModel) isLoadingActiveModel.value = true;
  try {
    const id = await window.api.getActiveModel();
    if (id && id.error) {
        setGlobalError("Failed to fetch active model.", id.message || String(id.details));
        activeModelId.value = null;
    } else {
        activeModelId.value = id;
        if (!id) {
            console.log('No active model ID returned from backend (or it was null).');
        }
    }
  } catch (error) {
    console.error('Error fetching active model via IPC:', error);
    activeModelId.value = null;
    setGlobalError("Failed to fetch active model.", error.message || String(error));
  }
  // finally { if (isLoadingActiveModel) isLoadingActiveModel.value = false; }
}

async function fetchAvailableModels() {
  isLoadingModels.value = true;
  try {
    const modelsResult = await window.api.listAvailableModels();
    if (modelsResult && modelsResult.error) {
      setGlobalError("Failed to load available models.", modelsResult.message || String(modelsResult.details));
      availableModels.value = [];
    } else if (modelsResult && Array.isArray(modelsResult)) {
      availableModels.value = modelsResult;
      if (modelsResult.length === 0) {
        console.log('No available models returned. This might be normal if none are configured, or an error occurred upstream and main.js returned [].');
      }
    } else {
      console.error('Invalid response when fetching available models (expected array or error obj):', modelsResult);
      availableModels.value = [];
      setGlobalError("Failed to load available models: Invalid response format.");
    }
  } catch (error) {
    console.error('Error fetching available models via IPC:', error);
    availableModels.value = [];
    setGlobalError("Failed to load available models.", error.message || String(error));
  } finally {
    isLoadingModels.value = false;
  }
}

async function selectModel(modelId) {
  setModelMessage.value = 'Setting model...';
  dismissGlobalError();
  try {
    const result = await window.api.setActiveModel(modelId);
    if (result && result.success) {
      activeModelId.value = modelId;
      setModelMessage.value = result.message || `Successfully set active model to ${modelId}.`;
    } else {
      const errorMsg = result ? (result.message || "Unknown error setting model") : "Unknown error response";
      const errorDetails = result ? (result.details || errorMsg) : "No details";
      setModelMessage.value = `Failed to set model: ${errorMsg}`;
      setGlobalError(`Failed to set active model to '${modelId}'.`, errorDetails);
    }
  } catch (error) {
    console.error('Error setting active model via IPC:', error);
    setModelMessage.value = `Error: ${error.message || 'Failed to set model due to IPC error.'}`;
    setGlobalError("IPC Error while setting active model.", error.message || String(error));
  }
  setTimeout(() => { setModelMessage.value = ''; }, 3000);
}

async function handleSendPrompt(promptText) {
  dismissGlobalError();
  const userMessage = {
    id: Date.now(),
    text: promptText,
    sender: 'user',
    error: false,
    isStreaming: false
  };
  chatMessages.value.push(userMessage);
  if (window.api && typeof window.api.addChatMessage === 'function') {
    window.api.addChatMessage({ id: userMessage.id, text: userMessage.text, sender: userMessage.sender });
  }

  currentAssistantMessageId.value = Date.now() + 1;
  chatMessages.value.push({
    id: currentAssistantMessageId.value,
    text: '',
    sender: 'assistant',
    isStreaming: true,
    error: false,
  });

  isStreaming.value = true;

  const onStart = (startMsg) => {
    console.log('Stream started:', startMsg);
    const assistantMsg = chatMessages.value.find(m => m.id === currentAssistantMessageId.value);
    if (assistantMsg) {
      assistantMsg.isStreaming = true;
    }
  };

  const onChunk = (chunkMsg) => {
    const assistantMsg = chatMessages.value.find(m => m.id === currentAssistantMessageId);
    if (assistantMsg) {
      if (chunkMsg.type === 'chunk' && chunkMsg.token) {
        assistantMsg.text += chunkMsg.token;
      } else if (chunkMsg.type === 'error') {
        const errorDetails = chunkMsg.details || chunkMsg.message;
        setGlobalError(`Error during stream: ${chunkMsg.message}`, errorDetails);
        onError({ message: chunkMsg.message, details: errorDetails });
        return;
      }
    }
  };

  const onError = (errorMsg) => {
    console.error('Stream error callback:', errorMsg);
    const assistantMsg = chatMessages.value.find(m => m.id === currentAssistantMessageId.value);
    if (assistantMsg) {
      // If message indicates cancellation, make it less like a typical error
      if (errorMsg.cancelled) {
          assistantMsg.text += errorMsg.message ? ` [${errorMsg.message}]` : " [Generation Cancelled by User]";
          assistantMsg.error = false; // Not a typical error state
      } else {
          assistantMsg.text += `\n--- ERROR: ${errorMsg.message} ---`;
          if(errorMsg.details) assistantMsg.text += `\nDetails: ${errorMsg.details}`;
          assistantMsg.error = true;
      }
      assistantMsg.isStreaming = false;
      if (window.api && typeof window.api.addChatMessage === 'function') {
        window.api.addChatMessage({ id: assistantMsg.id, text: assistantMsg.text, sender: 'assistant', error: assistantMsg.error });
      }
    }
    isStreaming.value = false; // Ensure global streaming flag is off
    currentAssistantMessageId.value = null; // Reset current message ID
    // Set global error only if not already handled or if it's a different error, and not a user cancellation
    if (!errorMsg.cancelled && (!globalError.value.active || !globalError.value.message.includes(errorMsg.message))) {
        setGlobalError(`Streaming Error: ${errorMsg.message}`, errorMsg.details);
    }
  };

  const onDone = (doneMsg) => {
    console.log('Stream finished:', doneMsg);
    const assistantMsg = chatMessages.value.find(m => m.id === currentAssistantMessageId.value);
    if (assistantMsg) {
      if (doneMsg.cancelled) { // NEW: Check for a 'cancelled' flag from backend
        assistantMsg.text += doneMsg.message ? ` [${doneMsg.message}]` : " [Generation Cancelled]";
        assistantMsg.isStreaming = false;
      } else if (doneMsg.success && doneMsg.full_response) {
        // assistantMsg.text = doneMsg.full_response; // Full response might be too much if appending chunks
      } else if (!doneMsg.success && doneMsg.error) {
         assistantMsg.text += `\n--- Error: ${doneMsg.error} ---`;
         if(doneMsg.details) assistantMsg.text += `\nDetails: ${doneMsg.details}`;
         assistantMsg.error = true;
         // Set global error only if not already handled by stopGenerationHandler or if it's a different error
         if (!globalError.value.active || !globalError.value.message.includes(doneMsg.error)) {
              setGlobalError(`LLM Error: ${doneMsg.error}`, doneMsg.details);
         }
      }
      assistantMsg.isStreaming = false;
      if (window.api && typeof window.api.addChatMessage === 'function') {
         window.api.addChatMessage({ id: assistantMsg.id, text: assistantMsg.text, sender: 'assistant', error: assistantMsg.error || false });
      }
    }
    isStreaming.value = false; // Ensure global streaming flag is off
    currentAssistantMessageId.value = null; // Reset current message ID
  };

  window.api.sendPromptStreaming(promptText, onStart, onChunk, onError, onDone);
}

async function handleClearHistory() {
  if (confirm("Are you sure you want to clear all chat history? This action cannot be undone.")) {
    isLoadingClearHistory.value = true;
    historyStatusMessage.value = "Clearing history...";
    dismissGlobalError();
    try {
      const result = await window.api.clearChatHistory();
      if (result && result.success) {
        chatMessages.value = [];
        historyStatusMessage.value = result.message || "Chat history cleared successfully.";
      } else {
        const errorDetails = result ? (result.details || (result.message || result.error)) : 'Unknown error';
        historyStatusMessage.value = `Failed to clear history: ${result ? (result.message || result.error) : 'Unknown error'}`;
        setGlobalError("Failed to clear chat history.", errorDetails);
      }
    } catch (error) {
      console.error("Error clearing chat history via IPC:", error);
      historyStatusMessage.value = `Error: ${error.message || 'Failed to clear history due to IPC error.'}`;
      setGlobalError("IPC Error while clearing chat history.", error.message || String(error));
    } finally {
        isLoadingClearHistory.value = false;
        setTimeout(() => { historyStatusMessage.value = ''; }, 3000);
    }
  }
}

async function stopGenerationHandler() {
  if (!isStreaming.value) return;

  console.log("Attempting to stop LLM generation...");
  try {
    const result = await window.api.stopGeneration(); // Assumes preload.js is updated
    if (result && result.success) {
      console.log("Stop generation signal acknowledged by backend.");
      setModelMessage.value = result.message || "Generation stop signal sent.";
      // The backend is expected to trigger onDone/onError for the stream eventually.
      // However, we can optimistically update some UI elements.
    } else {
      console.error("Backend failed to acknowledge stop signal:", result.error, result.details);
      setGlobalError(result.error || "Failed to stop generation.", result.details || "The backend could not process the stop signal.");
    }
  } catch (error) {
    console.error("IPC Error calling stopGeneration:", error);
    setGlobalError("IPC Error", `Could not send stop signal: ${error.message}`);
  }

  // Optimistically update UI or wait for onDone/onError to be triggered by backend due to stop
  // For a more immediate feel, we can do some things here:
  isStreaming.value = false; // Stop any UI indicators tied directly to this ref

  if (currentAssistantMessageId.value && chatMessages.value) {
    const assistantMsg = chatMessages.value.find(m => m.id === currentAssistantMessageId.value);
    if (assistantMsg && assistantMsg.isStreaming) { // Check if it was indeed streaming
      assistantMsg.text += " [Generation stopped by user]";
      assistantMsg.isStreaming = false; // Ensure its own streaming flag is off
      // Persist this change if needed (current onDone/onError handles final persistence)
      // window.api.addChatMessage({ id: assistantMsg.id, text: assistantMsg.text, sender: 'assistant', error: assistantMsg.error || false });
    }
  }
  // Note: The stream's onDone or onError should still be invoked by the backend
  // to properly finalize the stream state and potentially save the message.
  // If the backend doesn't explicitly call onDone/onError with a 'cancelled' status,
  // this optimistic update might be all the user sees for the message content change.
   setTimeout(() => { setModelMessage.value = ''; }, 3000);
}

async function loadHistory() {
  isLoadingHistory.value = true;
  historyStatusMessage.value = "Loading history...";
  dismissGlobalError();
  try {
    const loadedHistory = await window.api.loadChatHistory();
    if (loadedHistory && Array.isArray(loadedHistory)) {
      chatMessages.value = loadedHistory;
      historyStatusMessage.value = loadedHistory.length > 0 ? "History loaded." : "No history found.";
    } else {
      historyStatusMessage.value = "Failed to load history or history is invalid.";
      chatMessages.value = [];
      if (loadedHistory && loadedHistory.error) {
           setGlobalError("Failed to load chat history.", loadedHistory.details || loadedHistory.message);
      } else if (!Array.isArray(loadedHistory) && loadedHistory !== null) {
           setGlobalError("Failed to load chat history.", "Received unexpected data format from backend.");
      } else {
          console.log("No history found or history is empty (main.js returned empty array or null).");
      }
    }
  } catch (error) {
    console.error("Error loading chat history via IPC:", error);
    historyStatusMessage.value = `Error: ${error.message || 'Failed to load history due to IPC error.'}`;
    chatMessages.value = [];
    setGlobalError("IPC Error while loading chat history.", error.message || String(error));
  } finally {
    isLoadingHistory.value = false;
    if (!globalError.value.active || (globalError.value.active && !globalError.value.message.includes("chat history"))) {
        setTimeout(() => { historyStatusMessage.value = ''; }, 2000);
    }
  }
}


onMounted(async () => {
  if (window.api && typeof window.api.getVersions === 'function') {
      const v = await window.api.getVersions();
      versions.value = v;
  }
  if (window.api && typeof window.api.cleanupPromptListeners === 'function') {
    window.api.cleanupPromptListeners();
  }
  if (window.api && typeof window.api.cleanupParallelTaskListeners === 'function') {
    window.api.cleanupParallelTaskListeners(); // Clean up any old ones first
  }

  if (window.api && typeof window.api.onParallelGitTaskUpdate === 'function') {
    window.api.onParallelGitTaskUpdate((updateDetails) => {
      console.log('IPC Event: parallel-git-task-update', updateDetails);
      if (activeParallelRun.value && activeParallelRun.value.runId === updateDetails.runId) {
        const agent = activeParallelRun.value.agents.find(a => a.id === updateDetails.agentId);
        if (agent) {
          agent.status = updateDetails.status;
          agent.progress = updateDetails.progress !== undefined ? updateDetails.progress : agent.progress;
          agent.resultSummary = updateDetails.resultSummary !== undefined ? updateDetails.resultSummary : agent.resultSummary;
          agent.error = updateDetails.error !== undefined ? updateDetails.error : agent.error;
          agent.errorMessage = updateDetails.errorMessage !== undefined ? updateDetails.errorMessage : agent.errorMessage;
          agent.isProcessing = updateDetails.isProcessing !== undefined ? updateDetails.isProcessing : false;
        }
      }
    });
  }

  if (window.api && typeof window.api.onParallelGitRunCompleted === 'function') {
    window.api.onParallelGitRunCompleted((completionDetails) => {
        console.log('IPC Event: parallel-git-run-completed', completionDetails);
        if (activeParallelRun.value && activeParallelRun.value.runId === completionDetails.runId) {
            // Optionally, update a run-level status message or trigger UI changes
            setModelMessage.value = `Run ${completionDetails.runId} finished: ${completionDetails.overallStatus}. ${completionDetails.message || ''}`;
            // You might want to disable further actions on this run if it's fully completed/cancelled.
            // For example, iterate agents and mark them as 'Cancelled' if the run was cancelled.
            if (completionDetails.overallStatus === 'Cancelled') {
                activeParallelRun.value.agents.forEach(agent => {
                    if (agent.isProcessing) { // Only affect agents that were still running
                        agent.status = 'Cancelled';
                        agent.isProcessing = false;
                    }
                });
            }
            // Consider if `activeParallelRun` should be cleared or if a "View Summary" state is needed.
        }
        setTimeout(() => { setModelMessage.value = ''; }, 5000);
    });
  }

  await fetchActiveModel();
  await fetchAvailableModels();
  await loadHistory();
});

// Methods for Parallel Task Management
function handleTaskSubmitted(description) {
  currentTaskDescription.value = description;
  // Consider if submitting a task should immediately show agent selection or wait for another action
  console.log('Task submitted in App.vue:', description);
}

function handleAgentsSelected(agents) {
  selectedAgentsForTask.value = agents;
  console.log('Agents selected in App.vue:', agents);
}

// Method to initiate the parallel processing (will be expanded for IPC)
async function startParallelTask() {
  if (!currentTaskDescription.value || selectedAgentsForTask.value.length === 0) {
    setGlobalError('Task description and at least one agent must be selected to start.', 'Please define a task and select agents.');
    return;
  }
  dismissGlobalError();
  // showParallelProcessingUI.value = true; // Show UI optimistically or after success? Let's try after success.

  const taskDetails = {
    taskDescription: currentTaskDescription.value,
    selectedAgents: selectedAgentsForTask.value.map(agent => ({
      id: agent.id,
      name: agent.name,
      provider: agent.provider,
      model: agent.model
      // Include any other necessary agent details from 'agent' object
    })),
  };

  try {
    const result = await window.api.startParallelGitTask(taskDetails);
    if (result && result.success) {
      // Backend confirms start, create the initial UI state based on this
      const initialAgentStates = selectedAgentsForTask.value.map(agent => ({
        ...agent, // id, name, provider, model
        status: 'Queued', // Initial status confirmed by backend
        progress: 0,
        resultSummary: null,
        error: null,
        isProcessing: true, // Assumed to start processing soon
        errorMessage: null,
      }));
      activeParallelRun.value = {
        runId: result.runId, // Use runId from backend
        taskDescription: currentTaskDescription.value,
        agents: initialAgentStates,
      };
      showParallelProcessingUI.value = true;
      setModelMessage.value = result.message || 'Parallel task successfully initiated.'; // Use setModelMessage for general feedback for now
      setTimeout(() => { setModelMessage.value = ''; }, 3000);
    } else {
      setGlobalError(result.error || 'Failed to start parallel task.', result.details || 'Unknown error from backend.');
    }
  } catch (error) {
    console.error('IPC Error starting parallel task:', error);
    setGlobalError('IPC Error', `Could not start parallel task: ${error.message}`);
  }
}

// Methods to handle events from ParallelTaskDisplay
function handleViewFullResult(agentTask) {
  console.log('App.vue: View Full Result for', agentTask);
  // Implement logic to show detailed results, perhaps a modal
  alert(`App.vue: Viewing full result for ${agentTask.name}. Data: ${JSON.stringify(agentTask)}`);
}

async function handleFinalizeSelection(selectedAgentId) {
  if (!activeParallelRun.value || !activeParallelRun.value.runId) {
    setGlobalError('Cannot finalize: No active run ID.', 'Internal error.');
    return;
  }
  console.log('App.vue: Attempting to finalize selection for agent ID', selectedAgentId);
  // Optional: Update UI optimistically or show loading state
  const agentToFinalize = activeParallelRun.value.agents.find(a => a.id === selectedAgentId);
  if (agentToFinalize) agentToFinalize.status = 'Finalizing...';

  try {
    const result = await window.api.finalizeSelectedGitVersion({
      runId: activeParallelRun.value.runId,
      selectedAgentId: selectedAgentId,
    });
    if (result && result.success) {
      setModelMessage.value = result.message || `Version from ${selectedAgentId} finalized.`;
      // Backend might send further 'parallel-git-task-update' or 'parallel-git-run-completed'
      // For now, we can mark the agent as finalized in UI.
      if (agentToFinalize) agentToFinalize.status = 'Finalized';
    } else {
      setGlobalError(result.error || 'Finalization failed.', result.details || 'Unknown error.');
      if (agentToFinalize) agentToFinalize.status = 'Completed'; // Revert status if finalization failed
    }
  } catch (error) {
    console.error('IPC Error finalizing version:', error);
    setGlobalError('IPC Error', `Could not finalize version: ${error.message}`);
    if (agentToFinalize) agentToFinalize.status = 'Completed'; // Revert
  }
  setTimeout(() => { setModelMessage.value = ''; }, 3000);
}

async function handleRetryTask(agentId) {
  if (!activeParallelRun.value || !activeParallelRun.value.runId) {
    setGlobalError('Cannot retry: No active run ID.', 'Internal error.');
    return;
  }
  console.log('App.vue: Attempting to retry task for agent ID', agentId);
  const agentToRetry = activeParallelRun.value.agents.find(a => a.id === agentId);
  if (agentToRetry) {
    agentToRetry.status = 'Retrying...';
    agentToRetry.error = null;
    agentToRetry.errorMessage = null;
    agentToRetry.isProcessing = true;
  }

  try {
    const result = await window.api.retryAgentGitTask({
      runId: activeParallelRun.value.runId,
      agentId: agentId,
    });
    if (result && result.success) {
      setModelMessage.value = result.message || `Retry initiated for ${agentId}.`;
      // Expect backend to send 'parallel-git-task-update' for this agent.
      // UI will update based on those incoming messages.
    } else {
      setGlobalError(result.error || 'Retry initiation failed.', result.details || 'Unknown error.');
      if (agentToRetry) { // Revert status if retry failed to initiate
        agentToRetry.status = 'Error';
        agentToRetry.error = true;
        agentToRetry.errorMessage = result.details || 'Failed to initiate retry.';
        agentToRetry.isProcessing = false;
      }
    }
  } catch (error) {
    console.error('IPC Error retrying task:', error);
    setGlobalError('IPC Error', `Could not retry task: ${error.message}`);
    if (agentToRetry) { // Revert on IPC error
        agentToRetry.status = 'Error';
        agentToRetry.error = true;
        agentToRetry.errorMessage = error.message;
        agentToRetry.isProcessing = false;
    }
  }
  setTimeout(() => { setModelMessage.value = ''; }, 3000);
}

async function cancelCurrentParallelRun() {
  if (!activeParallelRun.value || !activeParallelRun.value.runId) {
    setGlobalError('No active run to cancel.');
    return;
  }
  if (confirm('Are you sure you want to cancel this entire parallel run?')) {
    try {
      const result = await window.api.cancelParallelRun(activeParallelRun.value.runId);
      if (result && result.success) {
        setModelMessage.value = result.message || 'Parallel run cancellation requested.';
        // Expect backend to send 'parallel-git-run-completed' or individual agent updates.
        // Or, optimistically update UI:
        // activeParallelRun.value.agents.forEach(agent => {
        //   if (agent.status !== 'Completed' && agent.status !== 'Finalized') {
        //     agent.status = 'Cancelled';
        //     agent.isProcessing = false;
        //   }
        // });
      } else {
        setGlobalError(result.error || 'Failed to cancel run.', result.details);
      }
    } catch (error) {
      console.error('IPC Error cancelling run:', error);
      setGlobalError('IPC Error', `Could not cancel run: ${error.message}`);
    }
    setTimeout(() => { setModelMessage.value = ''; }, 3000);
  }
}

function resetParallelTaskUI() {
  currentTaskDescription.value = '';
  selectedAgentsForTask.value = [];
  activeParallelRun.value = null;
  showParallelProcessingUI.value = false;
  dismissGlobalError();
}

<<<<<<< HEAD
function toggleDiagnosticsPanel() {
  showDiagnosticsPanel.value = !showDiagnosticsPanel.value;
}

=======
>>>>>>> 3d25631d
onBeforeUnmount(() => {
  if (window.api && typeof window.api.cleanupPromptListeners === 'function') {
    window.api.cleanupPromptListeners();
  }
  if (window.api && typeof window.api.cleanupParallelTaskListeners === 'function') {
    window.api.cleanupParallelTaskListeners();
  }
});

</script>

<style scoped>
/* Basic Reset & App Container */
* {
  box-sizing: border-box;
  margin: 0;
  padding: 0;
}

html, body {
  height: 100%;
  overflow: hidden;
}

#app-container {
  display: flex;
  flex-direction: column;
  height: 100vh;
  padding: 15px;
  font-family: Avenir, Helvetica, Arial, sans-serif;
  -webkit-font-smoothing: antialiased;
  -moz-osx-font-smoothing: grayscale;
  color: #2c3e50;
  background-color: #f4f6f8;
  padding-top: 0; /* Adjust if global error banner is active */
}

h1 {
  color: #35495e;
  text-align: center;
  margin-bottom: 10px;
  flex-shrink: 0;
  padding-top: 15px; /* Add padding if no error banner, or adjust based on banner height */
}

.versions {
  margin-bottom: 10px;
  padding: 8px;
  background-color: #e9ecef;
  border-radius: 4px;
  font-size: 0.8em;
  text-align: center;
  flex-shrink: 0;
}
.versions p {
  margin: 3px 0;
  display: inline;
  margin-right: 10px;
}

.top-panel {
  display: flex;
  gap: 15px;
  margin-bottom: 10px;
  flex-shrink: 0;
  align-items: flex-start;
}

.model-info {
  padding: 12px;
  border: 1px solid #ced4da;
  border-radius: 4px;
  background-color: #fff;
  flex: 1;
}
.model-info h2, .model-info h3 {
  margin-top: 0;
  margin-bottom: 8px;
  color: #495057;
}
.model-info p {
  margin-bottom: 4px;
  font-size: 0.9em;
}
.model-info strong {
    color: #35495e;
}


.model-selection ul {
  list-style-type: none;
  max-height: 120px;
  overflow-y: auto;
  border: 1px solid #eee;
  padding: 5px;
  border-radius: 4px;
}
.model-selection li {
  margin-bottom: 8px;
  padding: 8px;
  border: 1px solid #f1f1f1;
  border-radius: 4px;
  background-color: #fdfdfd;
  transition: background-color 0.2s ease-in-out;
  font-size: 0.9em;
}
.model-selection li:hover {
  background-color: #f5f5f5;
}
.model-selection li strong {
  color: #007bff;
}

.model-selection li button {
  margin-left: 8px;
  padding: 4px 8px;
  background-color: #28a745;
  color: white;
  border: none;
  border-radius: 4px;
  cursor: pointer;
  transition: background-color 0.2s ease-in-out;
  font-size: 0.85em;
}
.model-selection li button:hover {
  background-color: #218838;
}
.model-selection li button:disabled {
  background-color: #6c757d;
  cursor: not-allowed;
}
.model-selection li p {
  font-size: 0.85em;
  color: #6c757d;
  margin-top: 2px;
}
p.feedback-message {
  margin-top: 8px;
  font-size: 0.9em;
  color: #17a2b8;
}
.history-controls {
  padding: 12px;
  border: 1px solid #ced4da;
  border-radius: 4px;
  background-color: #fff;
  flex: 1;
  text-align: center;
}
.history-controls button {
  padding: 10px 18px;
  background-color: #dc3545;
  color: white;
  border: none;
  border-radius: 4px;
  cursor: pointer;
  transition: background-color 0.2s ease-in-out;
}
.history-controls button:hover:not(:disabled) {
  background-color: #c82333;
}
.history-controls button:disabled {
  background-color: #6c757d;
  cursor: not-allowed;
}
.history-status-message {
  margin-top: 8px;
  font-size: 0.9em;
  min-height: 1.2em;
}


/* Chat messages display area */
.chat-display-area { /* This class is not used on MessageDisplay directly, but similar styling is in MessageDisplay.vue */
  flex-grow: 1;
  overflow-y: auto;
  padding: 10px;
  background-color: #fff;
  border: 1px solid #ced4da;
  border-radius: 4px;
  margin-bottom: 10px;
}
/* MessageDisplay.vue has its own styles for .message, .user, .assistant etc. */


.prompt-test { /* This class is from an old version or example, ChatInput.vue has its own styling */
  display: flex;
  padding: 10px;
  border: 1px solid #ced4da;
  border-radius: 4px;
  background-color: #fff;
  flex-shrink: 0;
}

.prompt-test input[type="text"] {
  flex-grow: 1;
  padding: 10px;
  margin-right: 8px;
  border: 1px solid #ced4da;
  border-radius: 4px;
  font-size: 1em;
}
.prompt-test button {
  padding: 10px 18px;
  background-color: #007bff;
  color: white;
  border: none;
  border-radius: 4px;
  cursor: pointer;
  transition: background-color 0.2s ease-in-out;
}
.prompt-test button:hover:not(:disabled) {
  background-color: #0056b3;
}
.prompt-test button:disabled {
  background-color: #6c757d;
  cursor: not-allowed;
}

/* Global Error Banner Styles */
.global-error-banner {
  background-color: #dc3545; /* Red */
  color: white;
  padding: 15px;
  margin: 0 -15px 15px -15px; /* Extend to full width of parent padding, then add margin for content below */
  border-bottom: 2px solid #c82333;
  display: flex;
  justify-content: space-between;
  align-items: center;
  box-shadow: 0 2px 10px rgba(0,0,0,0.2);
  z-index: 1000;
  flex-shrink: 0; /* Prevent banner from shrinking */
}
.global-error-banner .error-content {
  flex-grow: 1;
  margin-right: 15px;
}
.global-error-banner p {
  margin: 0;
  font-size: 1.0em; /* Adjusted font size */
}
.global-error-banner strong {
    font-weight: bold;
}
.global-error-banner .error-details {
  background-color: rgba(0,0,0,0.15);
  padding: 8px;
  border-radius: 3px;
  margin-top: 8px;
  font-size: 0.8em;
  max-height: 80px; /* Adjusted max-height */
  overflow-y: auto;
  white-space: pre-wrap;
  color: #f8d7da; /* Lighter text for details on dark red bg */
}
.global-error-banner .error-actions {
  display: flex;
  gap: 8px; /* Reduced gap */
  align-items: center;
}
.global-error-banner .action-button {
  background-color: rgba(255,255,255,0.8);
  color: #dc3545; /* Red text */
  border: 1px solid rgba(255,255,255,0.5);
  padding: 5px 10px; /* Adjusted padding */
  border-radius: 4px;
  cursor: pointer;
  font-size: 0.85em; /* Adjusted font size */
  font-weight: bold;
}
.global-error-banner .action-button.dismiss-button {
  background-color: white;
  color: #dc3545;
}
.global-error-banner .action-button:hover {
  background-color: rgba(255,255,255,0.9);
  border-color: white;
}
.global-error-banner .action-button.dismiss-button:hover {
  background-color: #f8f9fa;
}

.loading-history-text {
  text-align: center;
  padding: 15px;
  font-style: italic;
  color: #6c757d;
}

.config-area { /* Added style */
  margin-top: 15px;
  padding-top: 15px;
  border-top: 1px solid #dee2e6; /* A subtle separator */
  flex-shrink: 0; /* Prevent it from shrinking if content above grows */
  max-height: 300px; /* Example max height, adjust as needed */
  overflow-y: auto; /* Allow scrolling if content is taller than max-height */
}

.parallel-task-section {
  margin-top: 20px;
  padding-top: 20px;
  border-top: 2px solid #6c757d; /* Darker separator */
}

.parallel-task-section h2 {
  margin-bottom: 15px;
  color: #35495e;
}

.parallel-task-section h3 {
  margin-top: 10px;
  margin-bottom: 5px;
  color: #495057;
}

.start-parallel-task-button, .reset-parallel-ui-button {
  padding: 10px 15px;
  font-size: 1em;
  color: #fff;
  background-color: #007bff;
  border: none;
  border-radius: 4px;
  cursor: pointer;
  margin-top: 15px;
  display: block; /* Make it block to take full width or add more specific layout */
}
.start-parallel-task-button:hover, .reset-parallel-ui-button:hover {
  background-color: #0056b3;
}
.reset-parallel-ui-button {
    background-color: #ffc107;
    color: #212529;
    margin-bottom: 10px;
}
.reset-parallel-ui-button:hover {
    background-color: #e0a800;
}

.cancel-parallel-run-button {
  padding: 10px 15px;
  font-size: 1em;
  color: #fff;
  background-color: #dc3545; /* Red */
  border: none;
  border-radius: 4px;
  cursor: pointer;
  margin-top: 10px;
  margin-left: 10px; /* If placed next to reset button */
  display: inline-block;
}
.cancel-parallel-run-button:hover {
  background-color: #c82333;
}
<<<<<<< HEAD

/* Add these new styles to App.vue's <style scoped> */

.chat-controls-container {
  display: flex; /* Align ChatInput and Stop button in a row */
  align-items: center; /* Align items vertically */
  gap: 10px; /* Space between ChatInput and Stop button */
  margin-bottom: 10px; /* Space below this container */
  flex-shrink: 0; /* Prevent shrinking */
}

/* If ChatInput needs to take up most of the space */
.chat-controls-container > :first-child { /* Assuming ChatInput is the first child */
  flex-grow: 1;
}

.stop-generation-button {
  padding: 8px 15px;
  background-color: #dc3545; /* Red color for stop/cancel */
  color: white;
  border: none;
  border-radius: 4px;
  cursor: pointer;
  font-size: 0.9em;
  font-weight: bold;
  transition: background-color 0.2s ease-in-out, opacity 0.2s ease-in-out;
  opacity: 1;
  flex-shrink: 0; /* Prevent button from shrinking */
}

.stop-generation-button:hover {
  background-color: #c82333; /* Darker red on hover */
}

.stop-generation-button:disabled { /* Style if we were to disable it, though v-if removes it */
  background-color: #6c757d;
  opacity: 0.7;
  cursor: not-allowed;
}

.controls-group {
  display: flex;
  flex-direction: column; /* Stack history and diagnostics toggle vertically */
  gap: 15px; /* Space between history and diagnostics sections */
  flex: 1;
}

.diagnostics-toggle-container {
  padding: 12px;
  border: 1px solid #ced4da;
  border-radius: 4px;
  background-color: #fff;
  text-align: center; /* Center the button */
}

.diagnostics-toggle-container h3 {
  margin-top: 0;
  margin-bottom: 8px;
  color: #495057;
}

.toggle-diagnostics-button {
  padding: 10px 18px;
  background-color: #17a2b8; /* Info color */
  color: white;
  border: none;
  border-radius: 4px;
  cursor: pointer;
  transition: background-color 0.2s ease-in-out;
}
.toggle-diagnostics-button:hover {
  background-color: #138496;
}

.diagnostics-section-wrapper {
  margin-top: 20px;
  padding-top: 20px;
  border-top: 2px solid #6c757d; /* Darker separator */
}
=======
>>>>>>> 3d25631d
</style><|MERGE_RESOLUTION|>--- conflicted
+++ resolved
@@ -120,14 +120,11 @@
         <button @click="cancelCurrentParallelRun" class="cancel-parallel-run-button">Cancel Entire Run</button>
       </div>
     </div>
-<<<<<<< HEAD
 
     <!-- ... after existing content like parallel-task-section or config-area ... -->
     <div v-if="showDiagnosticsPanel" class="diagnostics-section-wrapper">
       <DiagnosticsPanel />
     </div>
-=======
->>>>>>> 3d25631d
   </div>
 </template>
 
@@ -139,10 +136,8 @@
 import TaskDefinitionInput from './components/TaskDefinitionInput.vue';
 import SubAgentSelector from './components/SubAgentSelector.vue';
 import ParallelTaskDisplay from './components/ParallelTaskDisplay.vue';
-<<<<<<< HEAD
 import DiagnosticsPanel from './components/DiagnosticsPanel.vue';
-=======
->>>>>>> 3d25631d
+
 
 const message = ref('Hello from JaRules (Electron + Vue.js + Vite!)');
 const versions = ref({ electron: '', node: '', chrome: '' });
@@ -164,10 +159,8 @@
 const activeParallelRun = ref(null); // Will hold data for ParallelTaskDisplay
 // Example: { runId: 'run-xyz', taskDescription: '...', agents: [ {id: '...', name: '...', status: 'Pending'} ] }
 const showParallelProcessingUI = ref(false); // To toggle visibility of the parallel processing section
-<<<<<<< HEAD
 const showDiagnosticsPanel = ref(false); // Initially hidden
-=======
->>>>>>> 3d25631d
+
 
 
 // Computed property to get the full details of the active model
@@ -715,13 +708,10 @@
   dismissGlobalError();
 }
 
-<<<<<<< HEAD
 function toggleDiagnosticsPanel() {
   showDiagnosticsPanel.value = !showDiagnosticsPanel.value;
 }
 
-=======
->>>>>>> 3d25631d
 onBeforeUnmount(() => {
   if (window.api && typeof window.api.cleanupPromptListeners === 'function') {
     window.api.cleanupPromptListeners();
@@ -1075,8 +1065,6 @@
 .cancel-parallel-run-button:hover {
   background-color: #c82333;
 }
-<<<<<<< HEAD
-
 /* Add these new styles to App.vue's <style scoped> */
 
 .chat-controls-container {
@@ -1155,6 +1143,4 @@
   padding-top: 20px;
   border-top: 2px solid #6c757d; /* Darker separator */
 }
-=======
->>>>>>> 3d25631d
 </style>