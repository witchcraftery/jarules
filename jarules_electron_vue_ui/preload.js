--- conflicted
+++ resolved
@@ -82,7 +82,7 @@
     ipcRenderer.removeAllListeners('parallel-git-task-update');
     ipcRenderer.removeAllListeners('parallel-git-run-completed');
     console.log('[Preload] Cleaned up all Parallel Git Task stream listeners.');
-<<<<<<< HEAD
+
   },
 
   // Diagnostics APIs
@@ -94,8 +94,7 @@
   cleanupDiagnosticListeners: () => { // Use this name
     ipcRenderer.removeAllListeners('diagnostic-check-update');
     console.log('[Preload] Cleaned up all Diagnostic listeners.');
-=======
->>>>>>> 3d25631d
+
   }
 });
 
